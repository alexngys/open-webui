{
	"'s', 'm', 'h', 'd', 'w' or '-1' for no expiration.": "'s', 'm', 'h', 'd', 'w' অথবা অনির্দিষ্টকাল মেয়াদের জন্য '-1' ",
	"(Beta)": "(পরিক্ষামূলক)",
	"(e.g. `sh webui.sh --api`)": "(যেমন `sh webui.sh --api`)",
	"(latest)": "(সর্বশেষ)",
	"{{modelName}} is thinking...": "{{modelName}} চিন্তা করছে...",
	"{{user}}'s Chats": "",
	"{{webUIName}} Backend Required": "{{webUIName}} ব্যাকএন্ড আবশ্যক",
	"A selected model does not support image input": "",
	"a user": "একজন ব্যাবহারকারী",
	"About": "সম্পর্কে",
	"Account": "একাউন্ট",
	"Accurate information": "",
	"Add": "",
	"Add a model": "একটি মডেল যোগ করুন",
	"Add a model tag name": "একটি মডেল ট্যাগ যোগ করুন",
	"Add a short description about what this modelfile does": "এই মডেলফাইলটির সম্পর্কে সংক্ষিপ্ত বিবরণ যোগ করুন",
	"Add a short title for this prompt": "এই প্রম্পটের জন্য একটি সংক্ষিপ্ত টাইটেল যোগ করুন",
	"Add a tag": "একটি ট্যাগ যোগ করুন",
	"Add custom prompt": "একটি কাস্টম প্রম্পট যোগ করুন",
	"Add Docs": "ডকুমেন্ট যোগ করুন",
	"Add Files": "ফাইল যোগ করুন",
	"Add Memory": "",
	"Add message": "মেসেজ যোগ করুন",
	"Add Model": "",
	"Add Tags": "ট্যাগ যোগ করুন",
	"Add User": "",
	"Adjusting these settings will apply changes universally to all users.": "এই সেটিংগুলো পরিবর্তন করলে তা সব ইউজারের উপরেই প্রয়োগ করা হবে",
	"admin": "এডমিন",
	"Admin Panel": "এডমিন প্যানেল",
	"Admin Settings": "এডমিন সেটিংস",
	"Advanced Parameters": "এডভান্সড প্যারামিটার্স",
	"all": "সব",
	"All Documents": "",
	"All selected models do not support image input, removed images": "",
	"All Users": "সব ইউজার",
	"Allow": "অনুমোদন",
	"Allow Chat Deletion": "চ্যাট ডিলিট করতে দিন",
	"alphanumeric characters and hyphens": "ইংরেজি অক্ষর, সংখ্যা এবং হাইফেন",
	"Already have an account?": "আগে থেকেই একাউন্ট আছে?",
	"an assistant": "একটা এসিস্ট্যান্ট",
	"and": "এবং",
	"and create a new shared link.": "",
	"API Base URL": "এপিআই বেজ ইউআরএল",
	"API Key": "এপিআই কোড",
	"API Key created.": "",
	"API keys": "",
	"API RPM": "এপিআই আরপিএম",
	"April": "",
	"Archive": "",
	"Archived Chats": "চ্যাট ইতিহাস সংরক্ষণাগার",
	"are allowed - Activate this command by typing": "অনুমোদিত - কমান্ডটি চালু করার জন্য লিখুন",
	"Are you sure?": "আপনি নিশ্চিত?",
	"Attach file": "ফাইল যুক্ত করুন",
	"Attention to detail": "বিস্তারিত বিশেষতা",
	"Audio": "অডিও",
	"August": "",
	"Auto-playback response": "রেসপন্স অটো-প্লেব্যাক",
	"Auto-send input after 3 sec.": "৩ সেকেন্ড পর ইনপুট সংয়ক্রিয়ভাবে পাঠান",
	"AUTOMATIC1111 Base URL": "AUTOMATIC1111 বেজ ইউআরএল",
	"AUTOMATIC1111 Base URL is required.": "AUTOMATIC1111 বেজ ইউআরএল আবশ্যক",
	"available!": "উপলব্ধ!",
	"Back": "পেছনে",
	"Bad Response": "",
	"before": "",
	"Being lazy": "",
	"Builder Mode": "বিল্ডার মোড",
	"Bypass SSL verification for Websites": "",
	"Cancel": "বাতিল",
	"Categories": "ক্যাটাগরিসমূহ",
	"Change Password": "পাসওয়ার্ড পরিবর্তন করুন",
	"Chat": "চ্যাট",
	"Chat Bubble UI": "",
	"Chat direction": "",
	"Chat History": "চ্যাট হিস্টোরি",
	"Chat History is off for this browser.": "এই ব্রাউজারের জন্য চ্যাট হিস্টোরি বন্ধ আছে",
	"Chats": "চ্যাটসমূহ",
	"Check Again": "আবার চেক করুন",
	"Check for updates": "নতুন আপডেট আছে কিনা চেক করুন",
	"Checking for updates...": "নতুন আপডেট আছে কিনা চেক করা হচ্ছে...",
	"Choose a model before saving...": "সেভ করার আগে একটি মডেল নির্বাচন করুন",
	"Chunk Overlap": "চাঙ্ক ওভারল্যাপ",
	"Chunk Params": "চাঙ্ক প্যারামিটার্স",
	"Chunk Size": "চাঙ্ক সাইজ",
	"Citation": "উদ্ধৃতি",
	"Click here for help.": "সাহায্যের জন্য এখানে ক্লিক করুন",
	"Click here to": "",
	"Click here to check other modelfiles.": "অন্যান্য মডেলফাইল চেক করার জন্য এখানে ক্লিক করুন",
	"Click here to select": "নির্বাচন করার জন্য এখানে ক্লিক করুন",
	"Click here to select a csv file.": "",
	"Click here to select documents.": "ডকুমেন্টগুলো নির্বাচন করার জন্য এখানে ক্লিক করুন",
	"click here.": "এখানে ক্লিক করুন",
	"Click on the user role button to change a user's role.": "ইউজারের পদবি পরিবর্তন করার জন্য ইউজারের পদবি বাটনে ক্লিক করুন",
	"Close": "বন্ধ",
	"Collection": "সংগ্রহ",
	"ComfyUI": "",
	"ComfyUI Base URL": "",
	"ComfyUI Base URL is required.": "",
	"Command": "কমান্ড",
	"Confirm Password": "পাসওয়ার্ড নিশ্চিত করুন",
	"Connections": "কানেকশনগুলো",
	"Content": "বিষয়বস্তু",
	"Context Length": "কনটেক্সটের দৈর্ঘ্য",
	"Continue Response": "",
	"Conversation Mode": "কথোপকথন মোড",
	"Copied shared chat URL to clipboard!": "",
	"Copy": "",
	"Copy last code block": "সর্বশেষ কোড ব্লক কপি করুন",
	"Copy last response": "সর্বশেষ রেসপন্স কপি করুন",
	"Copy Link": "",
	"Copying to clipboard was successful!": "ক্লিপবোর্ডে কপি করা সফল হয়েছে",
	"Create a concise, 3-5 word phrase as a header for the following query, strictly adhering to the 3-5 word limit and avoiding the use of the word 'title':": "'title' শব্দটি ব্যবহার না করে নিম্মোক্ত অনুসন্ধানের জন্য সংক্ষেপে সর্বোচ্চ ৩-৫ শব্দের একটি হেডার তৈরি করুন",
	"Create a modelfile": "একটি মডেলফাইল তৈরি করুন",
	"Create Account": "একাউন্ট তৈরি করুন",
	"Create new key": "",
	"Create new secret key": "",
	"Created at": "নির্মানকাল",
	"Created At": "",
	"Current Model": "বর্তমান মডেল",
	"Current Models": "",
	"Current Password": "বর্তমান পাসওয়ার্ড",
	"Custom": "কাস্টম",
	"Customize Ollama models for a specific purpose": "নির্দিষ্ট উদ্দেশ্যে Ollama মডেল পরিবর্তন করুন",
	"Dark": "ডার্ক",
	"Dashboard": "",
	"Database": "ডেটাবেজ",
	"December": "",
	"Default": "ডিফল্ট",
	"Default (Automatic1111)": "ডিফল্ট (Automatic1111)",
	"Default (SentenceTransformers)": "",
	"Default (Web API)": "ডিফল্ট (Web API)",
	"Default model updated": "ডিফল্ট মডেল আপডেট হয়েছে",
	"Default Prompt Suggestions": "ডিফল্ট প্রম্পট সাজেশন",
	"Default User Role": "ইউজারের ডিফল্ট পদবি",
	"delete": "মুছে ফেলুন",
	"Delete": "",
	"Delete a model": "একটি মডেল মুছে ফেলুন",
	"Delete chat": "চ্যাট মুছে ফেলুন",
	"Delete Chat": "",
	"Delete Chats": "চ্যাটগুলো মুছে ফেলুন",
	"delete this link": "",
	"Delete User": "",
	"Deleted {{deleteModelTag}}": "{{deleteModelTag}} মুছে ফেলা হয়েছে",
	"Deleted {{tagName}}": "",
	"Description": "বিবরণ",
	"Didn't fully follow instructions": "",
	"Disabled": "অক্ষম",
	"Discover a modelfile": "একটি মডেলফাইল খুঁজে বের করুন",
	"Discover a prompt": "একটি প্রম্পট খুঁজে বের করুন",
	"Discover, download, and explore custom prompts": "কাস্টম প্রম্পটগুলো আবিস্কার, ডাউনলোড এবং এক্সপ্লোর করুন",
	"Discover, download, and explore model presets": "মডেল প্রিসেটগুলো আবিস্কার, ডাউনলোড এবং এক্সপ্লোর করুন",
	"Display the username instead of You in the Chat": "চ্যাটে 'আপনি'-র পরবর্তে ইউজারনেম দেখান",
	"Document": "ডকুমেন্ট",
	"Document Settings": "ডকুমেন্ট সেটিংসমূহ",
	"Documents": "ডকুমেন্টসমূহ",
	"does not make any external connections, and your data stays securely on your locally hosted server.": "কোন এক্সটার্নাল কানেকশন তৈরি করে না, এবং আপনার ডেটা আর লোকালি হোস্টেড সার্ভারেই নিরাপদে থাকে।",
	"Don't Allow": "অনুমোদন দেবেন না",
	"Don't have an account?": "একাউন্ট নেই?",
	"Don't like the style": "",
	"Download": "",
	"Download canceled": "",
	"Download Database": "ডেটাবেজ ডাউনলোড করুন",
	"Drop any files here to add to the conversation": "আলোচনায় যুক্ত করার জন্য যে কোন ফাইল এখানে ড্রপ করুন",
	"e.g. '30s','10m'. Valid time units are 's', 'm', 'h'.": "যেমন '30s','10m'. সময়ের অনুমোদিত অনুমোদিত এককগুলি হচ্ছে 's', 'm', 'h'.",
	"Edit": "",
	"Edit Doc": "ডকুমেন্ট এডিট করুন",
	"Edit User": "ইউজার এডিট করুন",
	"Email": "ইমেইল",
	"Embedding Model": "",
	"Embedding Model Engine": "",
	"Embedding model set to \"{{embedding_model}}\"": "",
	"Enable Chat History": "চ্যাট হিস্টোরি চালু করুন",
	"Enable New Sign Ups": "নতুন সাইনআপ চালু করুন",
	"Enabled": "চালু করা হয়েছে",
	"Ensure your CSV file includes 4 columns in this order: Name, Email, Password, Role.": "",
	"Enter {{role}} message here": "{{role}} মেসেজ এখানে লিখুন",
	"Enter a detail about yourself for your LLMs to recall": "",
	"Enter Chunk Overlap": "চাঙ্ক ওভারল্যাপ লিখুন",
	"Enter Chunk Size": "চাংক সাইজ লিখুন",
	"Enter Image Size (e.g. 512x512)": "ছবির মাপ লিখুন (যেমন 512x512)",
	"Enter language codes": "",
	"Enter LiteLLM API Base URL (litellm_params.api_base)": "LiteLLM এপিআই বেজ ইউআরএল লিখুন (litellm_params.api_base)",
	"Enter LiteLLM API Key (litellm_params.api_key)": "LiteLLM এপিআই কোড লিখুন (litellm_params.api_key)",
	"Enter LiteLLM API RPM (litellm_params.rpm)": "LiteLLM এপিআই RPM দিন (litellm_params.rpm)",
	"Enter LiteLLM Model (litellm_params.model)": "LiteLLM মডেল দিন (litellm_params.model)",
	"Enter Max Tokens (litellm_params.max_tokens)": "সর্বোচ্চ টোকেন সংখ্যা দিন (litellm_params.max_tokens)",
	"Enter Model Display Name": "",
	"Enter model tag (e.g. {{modelTag}})": "মডেল ট্যাগ লিখুন (e.g. {{modelTag}})",
	"Enter Number of Steps (e.g. 50)": "ধাপের সংখ্যা দিন (যেমন: 50)",
	"Enter Score": "",
	"Enter stop sequence": "স্টপ সিকোয়েন্স লিখুন",
	"Enter Top K": "Top K লিখুন",
	"Enter URL (e.g. http://127.0.0.1:7860/)": "ইউআরএল দিন (যেমন http://127.0.0.1:7860/)",
	"Enter URL (e.g. http://localhost:11434)": "",
	"Enter Your Email": "আপনার ইমেইল লিখুন",
	"Enter Your Full Name": "আপনার পূর্ণ নাম লিখুন",
	"Enter Your Password": "আপনার পাসওয়ার্ড লিখুন",
	"Enter Your Role": "",
	"Experimental": "পরিক্ষামূলক",
	"Export All Chats (All Users)": "সব চ্যাট এক্সপোর্ট করুন (সব ইউজারের)",
	"Export Chats": "চ্যাটগুলো এক্সপোর্ট করুন",
	"Export Documents Mapping": "ডকুমেন্টসমূহ ম্যাপিং এক্সপোর্ট করুন",
	"Export Modelfiles": "মডেলফাইলগুলো এক্সপোর্ট করুন",
	"Export Prompts": "প্রম্পটগুলো একপোর্ট করুন",
	"Failed to create API Key.": "",
	"Failed to read clipboard contents": "ক্লিপবোর্ডের বিষয়বস্তু পড়া সম্ভব হয়নি",
	"February": "",
	"Feel free to add specific details": "",
	"File Mode": "ফাইল মোড",
	"File not found.": "ফাইল পাওয়া যায়নি",
	"Fingerprint spoofing detected: Unable to use initials as avatar. Defaulting to default profile image.": "ফিঙ্গারপ্রিন্ট স্পুফিং ধরা পড়েছে: অ্যাভাটার হিসেবে নামের আদ্যক্ষর ব্যবহার করা যাচ্ছে না। ডিফল্ট প্রোফাইল পিকচারে ফিরিয়ে নেয়া হচ্ছে।",
	"Fluidly stream large external response chunks": "বড় এক্সটার্নাল রেসপন্স চাঙ্কগুলো মসৃণভাবে প্রবাহিত করুন",
	"Focus chat input": "চ্যাট ইনপুট ফোকাস করুন",
	"Followed instructions perfectly": "",
	"Format your variables using square brackets like this:": "আপনার ভেরিয়বলগুলো এভাবে স্কয়ার ব্রাকেটের মাধ্যমে সাজান",
	"From (Base Model)": "উৎস (বেজ মডেল)",
	"Full Screen Mode": "ফুলস্ক্রিন মোড",
	"General": "সাধারণ",
	"General Settings": "সাধারণ সেটিংসমূহ",
	"Generation Info": "",
	"Good Response": "",
	"h:mm a": "",
	"has no conversations.": "",
	"Hello, {{name}}": "হ্যালো, {{name}}",
	"Help": "",
	"Hide": "লুকান",
	"Hide Additional Params": "অতিরিক্ত প্যারামিটাগুলো লুকান",
	"How can I help you today?": "আপনাকে আজ কিভাবে সাহায্য করতে পারি?",
	"Hybrid Search": "",
	"Image Generation (Experimental)": "ইমেজ জেনারেশন (পরিক্ষামূলক)",
	"Image Generation Engine": "ইমেজ জেনারেশন ইঞ্জিন",
	"Image Settings": "ছবির সেটিংসমূহ",
	"Images": "ছবিসমূহ",
	"Import Chats": "চ্যাটগুলি ইমপোর্ট করুন",
	"Import Documents Mapping": "ডকুমেন্টসমূহ ম্যাপিং ইমপোর্ট করুন",
	"Import Modelfiles": "মডেলফাইলগুলো ইমপোর্ট করুন",
	"Import Prompts": "প্রম্পটগুলো ইমপোর্ট করুন",
	"Include `--api` flag when running stable-diffusion-webui": "stable-diffusion-webui চালু করার সময় `--api` ফ্ল্যাগ সংযুক্ত করুন",
	"Input commands": "ইনপুট কমান্ডস",
	"Interface": "ইন্টারফেস",
	"Invalid Tag": "",
	"Is Model Vision Capable": "",
	"January": "",
	"join our Discord for help.": "সাহায্যের জন্য আমাদের Discord-এ যুক্ত হোন",
	"JSON": "JSON",
	"July": "",
	"June": "",
	"JWT Expiration": "JWT-র মেয়াদ",
	"JWT Token": "JWT টোকেন",
	"Keep Alive": "সচল রাখুন",
	"Keyboard shortcuts": "কিবোর্ড শর্টকাটসমূহ",
	"Language": "ভাষা",
	"Last Active": "",
	"Light": "লাইট",
	"Listening...": "শুনছে...",
	"LLMs can make mistakes. Verify important information.": "LLM ভুল করতে পারে। গুরুত্বপূর্ণ তথ্য যাচাই করে নিন।",
	"LTR": "",
	"Made by OpenWebUI Community": "OpenWebUI কমিউনিটিকর্তৃক নির্মিত",
	"Make sure to enclose them with": "এটা দিয়ে বন্ধনী দিতে ভুলবেন না",
	"Manage LiteLLM Models": "LiteLLM মডেল ব্যবস্থাপনা করুন",
	"Manage Model Information": "",
	"Manage Models": "মডেলসমূহ ব্যবস্থাপনা করুন",
	"Manage Ollama Models": "Ollama মডেলসূহ ব্যবস্থাপনা করুন",
	"March": "",
	"Max Tokens": "সর্বোচ্চ টোকন",
	"Maximum of 3 models can be downloaded simultaneously. Please try again later.": "একসঙ্গে সর্বোচ্চ তিনটি মডেল ডাউনলোড করা যায়। দয়া করে পরে আবার চেষ্টা করুন।",
	"May": "",
	"Memories accessible by LLMs will be shown here.": "",
	"Memory": "",
	"Messages you send after creating your link won't be shared. Users with the URL will be able to view the shared chat.": "",
	"Minimum Score": "",
	"Mirostat": "Mirostat",
	"Mirostat Eta": "Mirostat Eta",
	"Mirostat Tau": "Mirostat Tau",
	"MMMM DD, YYYY": "MMMM DD, YYYY",
	"MMMM DD, YYYY HH:mm": "",
	"Model '{{modelName}}' has been successfully downloaded.": "'{{modelName}}' মডেল সফলভাবে ডাউনলোড হয়েছে।",
	"Model '{{modelTag}}' is already in queue for downloading.": "{{modelTag}} ডাউনলোডের জন্য আগে থেকেই অপেক্ষমান আছে।",
	"Model {{modelId}} not found": "{{modelId}} মডেল পাওয়া যায়নি",
	"Model {{modelName}} already exists.": "{{modelName}} মডেল আগে থেকেই আছে",
	"Model {{modelName}} is not vision capable": "",
	"Model Description": "",
	"Model Display Name": "",
	"Model filesystem path detected. Model shortname is required for update, cannot continue.": "মডেল ফাইলসিস্টেম পাথ পাওয়া গেছে। আপডেটের জন্য মডেলের শর্টনেম আবশ্যক, এগিয়ে যাওয়া যাচ্ছে না।",
	"Model info for {{modelName}} added successfully": "",
	"Model info for {{modelName}} deleted successfully": "",
	"Model Name": "মডেলের নাম",
	"Model not selected": "মডেল নির্বাচন করা হয়নি",
	"Model Tag Name": "মডেলের ট্যাগ নাম",
	"Model Whitelisting": "মডেল হোয়াইটলিস্টিং",
	"Model(s) Whitelisted": "হোয়াইটলিস্টেড মডেল(সমূহ)",
	"Modelfile": "মডেলফাইল",
	"Modelfile Advanced Settings": "মডেলফাইল এডভান্সড সেটিসমূহ",
	"Modelfile Content": "মডেলফাইল কনটেন্ট",
	"Modelfiles": "মডেলফাইলসমূহ",
	"Models": "মডেলসমূহ",
	"More": "",
	"Name": "নাম",
	"Name Tag": "নামের ট্যাগ",
	"Name your modelfile": "আপনার মডেলফাইলের নাম দিন",
	"New Chat": "নতুন চ্যাট",
	"New Password": "নতুন পাসওয়ার্ড",
	"No": "",
	"No results found": "",
	"No source available": "কোন উৎস পাওয়া যায়নি",
	"Not factually correct": "",
	"Not sure what to add?": "কী যুক্ত করতে হবে নিশ্চিত না?",
	"Not sure what to write? Switch to": "কী লিখতে হবে নিশ্চিত না? পরিবর্তন করুন:",
	"Note: If you set a minimum score, the search will only return documents with a score greater than or equal to the minimum score.": "",
	"Notifications": "নোটিফিকেশনসমূহ",
	"November": "",
	"October": "",
	"Off": "বন্ধ",
	"Okay, Let's Go!": "ঠিক আছে, চলুন যাই!",
	"OLED Dark": "",
	"Ollama": "",
	"Ollama Base URL": "Ollama বেজ ইউআরএল",
	"Ollama Version": "Ollama ভার্সন",
	"On": "চালু",
	"Only": "শুধুমাত্র",
	"Only alphanumeric characters and hyphens are allowed in the command string.": "কমান্ড স্ট্রিং-এ শুধুমাত্র ইংরেজি অক্ষর, সংখ্যা এবং হাইফেন ব্যবহার করা যাবে।",
	"Oops! Hold tight! Your files are still in the processing oven. We're cooking them up to perfection. Please be patient and we'll let you know once they're ready.": "আহা! আরেকটু ধৈর্য্য ধরুন! আপনার ফাইলগুলো এখনো প্রোসেস চলছে, আমরা ওগুলোকে সেরা প্রক্রিয়াজাত করছি। তৈরি হয়ে গেলে আপনাকে জানিয়ে দেয়া হবে।",
	"Oops! Looks like the URL is invalid. Please double-check and try again.": "ওহ, মনে হচ্ছে ইউআরএলটা ইনভ্যালিড। দয়া করে আর চেক করে চেষ্টা করুন।",
	"Oops! You're using an unsupported method (frontend only). Please serve the WebUI from the backend.": "আপনি একটা আনসাপোর্টেড পদ্ধতি (শুধু ফ্রন্টএন্ড) ব্যবহার করছেন। দয়া করে WebUI ব্যাকএন্ড থেকে চালনা করুন।",
	"Open": "খোলা",
	"Open AI": "Open AI",
	"Open AI (Dall-E)": "Open AI (Dall-E)",
	"Open new chat": "নতুন চ্যাট খুলুন",
	"OpenAI": "",
	"OpenAI API": "OpenAI এপিআই",
	"OpenAI API Config": "",
	"OpenAI API Key is required.": "OpenAI API কোড আবশ্যক",
	"OpenAI URL/Key required.": "",
	"or": "অথবা",
	"Other": "",
	"Overview": "",
	"Parameters": "প্যারামিটারসমূহ",
	"Password": "পাসওয়ার্ড",
	"PDF document (.pdf)": "",
	"PDF Extract Images (OCR)": "পিডিএফ এর ছবি থেকে লেখা বের করুন (OCR)",
	"pending": "অপেক্ষমান",
	"Permission denied when accessing microphone: {{error}}": "মাইক্রোফোন ব্যবহারের অনুমতি পাওয়া যায়নি: {{error}}",
	"Personalization": "",
	"Plain text (.txt)": "",
	"Playground": "খেলাঘর",
	"Positive attitude": "",
	"Previous 30 days": "",
	"Previous 7 days": "",
	"Profile Image": "",
	"Prompt": "",
	"Prompt (e.g. Tell me a fun fact about the Roman Empire)": "",
	"Prompt Content": "প্রম্পট কন্টেন্ট",
	"Prompt suggestions": "প্রম্পট সাজেশনসমূহ",
	"Prompts": "প্রম্পটসমূহ",
	"Pull \"{{searchValue}}\" from Ollama.com": "",
	"Pull a model from Ollama.com": "Ollama.com থেকে একটি টেনে আনুন আনুন",
	"Pull Progress": "Pull চলমান",
	"Query Params": "Query প্যারামিটারসমূহ",
	"RAG Template": "RAG টেম্পলেট",
	"Raw Format": "Raw ফরম্যাট",
	"Read Aloud": "",
	"Record voice": "ভয়েস রেকর্ড করুন",
	"Redirecting you to OpenWebUI Community": "আপনাকে OpenWebUI কমিউনিটিতে পাঠানো হচ্ছে",
	"Refused when it shouldn't have": "",
	"Regenerate": "",
	"Release Notes": "রিলিজ নোটসমূহ",
	"Remove": "",
	"Remove Model": "",
	"Rename": "",
	"Repeat Last N": "রিপিট Last N",
	"Repeat Penalty": "রিপিট প্যানাল্টি",
	"Request Mode": "রিকোয়েস্ট মোড",
	"Reranking Model": "",
	"Reranking model disabled": "",
	"Reranking model set to \"{{reranking_model}}\"": "",
	"Reset Vector Storage": "ভেক্টর স্টোরেজ রিসেট করুন",
	"Response AutoCopy to Clipboard": "রেসপন্সগুলো স্বয়ংক্রিভাবে ক্লিপবোর্ডে কপি হবে",
	"Role": "পদবি",
	"Rosé Pine": "রোজ পাইন",
	"Rosé Pine Dawn": "ভোরের রোজ পাইন",
	"RTL": "",
	"Save": "সংরক্ষণ",
	"Save & Create": "সংরক্ষণ এবং তৈরি করুন",
	"Save & Update": "সংরক্ষণ এবং আপডেট করুন",
	"Saving chat logs directly to your browser's storage is no longer supported. Please take a moment to download and delete your chat logs by clicking the button below. Don't worry, you can easily re-import your chat logs to the backend through": "মাধ্যমে",
	"Scan": "স্ক্যান",
	"Scan complete!": "স্ক্যান সম্পন্ন হয়েছে!",
	"Scan for documents from {{path}}": "ডকুমেন্টসমূহের জন্য {{path}} স্ক্যান করুন",
	"Search": "অনুসন্ধান",
	"Search a model": "",
	"Search Documents": "ডকুমেন্টসমূহ অনুসন্ধান করুন",
	"Search Prompts": "প্রম্পটসমূহ অনুসন্ধান করুন",
	"See readme.md for instructions": "নির্দেশিকার জন্য readme.md দেখুন",
	"See what's new": "নতুন কী আছে দেখুন",
	"Seed": "সীড",
	"Select a mode": "একটি মডেল নির্বাচন করুন",
	"Select a model": "একটি মডেল নির্বাচন করুন",
	"Select an Ollama instance": "একটি Ollama ইন্সট্যান্স নির্বাচন করুন",
<<<<<<< HEAD
	"Select model": "",
	"Selected models do not support image inputs": "",
=======
	"Select model": "মডেল নির্বাচন করুন",
>>>>>>> 009e85d5
	"Send": "",
	"Send a Message": "একটি মেসেজ পাঠান",
	"Send message": "মেসেজ পাঠান",
	"September": "",
	"Server connection verified": "সার্ভার কানেকশন যাচাই করা হয়েছে",
	"Set as default": "ডিফল্ট হিসেবে নির্ধারণ করুন",
	"Set Default Model": "ডিফল্ট মডেল নির্ধারণ করুন",
	"Set embedding model (e.g. {{model}})": "",
	"Set Image Size": "ছবির সাইজ নির্ধারণ করুন",
	"Set Model": "মডেল নির্ধারণ করুন",
	"Set reranking model (e.g. {{model}})": "",
	"Set Steps": "পরবর্তী ধাপসমূহ",
	"Set Title Auto-Generation Model": "শিরোনাম অটোজেনারেশন মডেন নির্ধারণ করুন",
	"Set Voice": "কন্ঠস্বর নির্ধারণ করুন",
	"Settings": "সেটিংসমূহ",
	"Settings saved successfully!": "সেটিংগুলো সফলভাবে সংরক্ষিত হয়েছে",
	"Share": "",
	"Share Chat": "",
	"Share to OpenWebUI Community": "OpenWebUI কমিউনিটিতে শেয়ার করুন",
	"short-summary": "সংক্ষিপ্ত বিবরণ",
	"Show": "দেখান",
	"Show Additional Params": "অতিরিক্ত প্যারামিটারগুলো দেখান",
	"Show shortcuts": "শর্টকাটগুলো দেখান",
	"Showcased creativity": "",
	"sidebar": "সাইডবার",
	"Sign in": "সাইন ইন",
	"Sign Out": "সাইন আউট",
	"Sign up": "সাইন আপ",
	"Signing in": "",
	"Source": "উৎস",
	"Speech recognition error: {{error}}": "স্পিচ রিকগনিশনে সমস্যা: {{error}}",
	"Speech-to-Text Engine": "স্পিচ-টু-টেক্সট ইঞ্জিন",
	"SpeechRecognition API is not supported in this browser.": "এই ব্রাউজার স্পিচরিকগনিশন এপিআই সাপোর্ট করে না।",
	"Stop Sequence": "সিকোয়েন্স থামান",
	"STT Settings": "STT সেটিংস",
	"Submit": "সাবমিট",
	"Subtitle (e.g. about the Roman Empire)": "",
	"Success": "সফল",
	"Successfully updated.": "সফলভাবে আপডেট হয়েছে",
	"Suggested": "",
	"Sync All": "সব সিংক্রোনাইজ করুন",
	"System": "সিস্টেম",
	"System Prompt": "সিস্টেম প্রম্পট",
	"Tags": "ট্যাগসমূহ",
	"Tell us more:": "",
	"Temperature": "তাপমাত্রা",
	"Template": "টেম্পলেট",
	"Text Completion": "লেখা সম্পন্নকরণ",
	"Text-to-Speech Engine": "টেক্সট-টু-স্পিচ ইঞ্জিন",
	"Tfs Z": "Tfs Z",
	"Thanks for your feedback!": "",
	"The score should be a value between 0.0 (0%) and 1.0 (100%).": "",
	"Theme": "থিম",
	"This ensures that your valuable conversations are securely saved to your backend database. Thank you!": "এটা নিশ্চিত করে যে, আপনার গুরুত্বপূর্ণ আলোচনা নিরাপদে আপনার ব্যাকএন্ড ডেটাবেজে সংরক্ষিত আছে। ধন্যবাদ!",
	"This setting does not sync across browsers or devices.": "এই সেটিং অন্যন্য ব্রাউজার বা ডিভাইসের সাথে সিঙ্ক্রোনাইজ নয় না।",
	"Thorough explanation": "",
	"Tip: Update multiple variable slots consecutively by pressing the tab key in the chat input after each replacement.": "পরামর্শ: একাধিক ভেরিয়েবল স্লট একের পর এক রিপ্লেস করার জন্য চ্যাট ইনপুটে কিবোর্ডের Tab বাটন ব্যবহার করুন।",
	"Title": "শিরোনাম",
	"Title (e.g. Tell me a fun fact)": "",
	"Title Auto-Generation": "স্বয়ংক্রিয় শিরোনামগঠন",
	"Title cannot be an empty string.": "",
	"Title Generation Prompt": "শিরোনামগঠন প্রম্পট",
	"to": "প্রতি",
	"To access the available model names for downloading,": "ডাউনলোডের জন্য এভেইলএবল মডেলের নামগুলো এক্সেস করতে,",
	"To access the GGUF models available for downloading,": "ডাউলোডের জন্য এভেইলএবল GGUF মডেলগুলো এক্সেস করতে,",
	"to chat input.": "চ্যাট ইনপুটে",
	"Today": "",
	"Toggle settings": "সেটিংস টোগল",
	"Toggle sidebar": "সাইডবার টোগল",
	"Top K": "Top K",
	"Top P": "Top P",
	"Trouble accessing Ollama?": "Ollama এক্সেস করতে সমস্যা হচ্ছে?",
	"TTS Settings": "TTS সেটিংসমূহ",
	"Type Hugging Face Resolve (Download) URL": "Hugging Face থেকে ডাউনলোড করার ইউআরএল টাইপ করুন",
	"Uh-oh! There was an issue connecting to {{provider}}.": "ওহ-হো! {{provider}} এর সাথে কানেকশনে সমস্যা হয়েছে।",
	"Unknown File Type '{{file_type}}', but accepting and treating as plain text": "অপরিচিত ফাইল ফরম্যাট '{{file_type}}', তবে প্লেইন টেক্সট হিসেবে গ্রহণ করা হলো",
	"Update and Copy Link": "",
	"Update password": "পাসওয়ার্ড আপডেট করুন",
	"Upload a GGUF model": "একটি GGUF মডেল আপলোড করুন",
	"Upload files": "ফাইলগুলো আপলোড করুন",
	"Upload Progress": "আপলোড হচ্ছে",
	"URL Mode": "ইউআরএল মোড",
	"Use '#' in the prompt input to load and select your documents.": "আপনার ডকুমেন্টসমূহ নির্বাচন করার জন্য আপনার প্রম্পট ইনপুটে '# ব্যবহার করুন।",
	"Use Gravatar": "Gravatar ব্যবহার করুন",
	"Use Initials": "নামের আদ্যক্ষর ব্যবহার করুন",
	"user": "ব্যবহারকারী",
	"User Permissions": "ইউজার পারমিশনসমূহ",
	"Users": "ব্যাবহারকারীগণ",
	"Utilize": "ইউটিলাইজ",
	"Valid time units:": "সময়ের গ্রহণযোগ্য এককসমূহ:",
	"variable": "ভেরিয়েবল",
	"variable to have them replaced with clipboard content.": "ক্লিপবোর্ডের কন্টেন্ট দিয়ে যেই ভেরিয়েবল রিপ্লেস করা যাবে।",
	"Version": "ভার্সন",
	"Warning: If you update or change your embedding model, you will need to re-import all documents.": "",
	"Web": "ওয়েব",
	"Web Loader Settings": "",
	"Web Params": "",
	"Webhook URL": "",
	"WebUI Add-ons": "WebUI এড-অনসমূহ",
	"WebUI Settings": "WebUI সেটিংসমূহ",
	"WebUI will make requests to": "WebUI যেখানে রিকোয়েস্ট পাঠাবে",
	"What’s New in": "এতে নতুন কী",
	"When history is turned off, new chats on this browser won't appear in your history on any of your devices.": "যদি হিস্টোরি বন্ধ থাকে তাহলে এই ব্রাউজারের নতুন চ্যাটগুলো আপনার কোন ডিভাইসের হিস্টোরিতেই দেখা যাবে না।",
	"Whisper (Local)": "Whisper (লোকাল)",
	"Workspace": "",
	"Write a prompt suggestion (e.g. Who are you?)": "একটি প্রম্পট সাজেশন লিখুন (যেমন Who are you?)",
	"Write a summary in 50 words that summarizes [topic or keyword].": "৫০ শব্দের মধ্যে [topic or keyword] এর একটি সারসংক্ষেপ লিখুন।",
	"Yes": "",
	"Yesterday": "",
	"You": "",
	"You have no archived conversations.": "",
	"You have shared this chat": "",
	"You're a helpful assistant.": "আপনি একজন উপকারী এসিস্ট্যান্ট",
	"You're now logged in.": "আপনি এখন লগইন করা অবস্থায় আছেন",
	"Youtube": "",
	"Youtube Loader Settings": ""
}<|MERGE_RESOLUTION|>--- conflicted
+++ resolved
@@ -396,12 +396,8 @@
 	"Select a mode": "একটি মডেল নির্বাচন করুন",
 	"Select a model": "একটি মডেল নির্বাচন করুন",
 	"Select an Ollama instance": "একটি Ollama ইন্সট্যান্স নির্বাচন করুন",
-<<<<<<< HEAD
-	"Select model": "",
+	"Select model": "মডেল নির্বাচন করুন",
 	"Selected models do not support image inputs": "",
-=======
-	"Select model": "মডেল নির্বাচন করুন",
->>>>>>> 009e85d5
 	"Send": "",
 	"Send a Message": "একটি মেসেজ পাঠান",
 	"Send message": "মেসেজ পাঠান",
